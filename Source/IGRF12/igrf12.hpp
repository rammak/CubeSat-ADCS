--- conflicted
+++ resolved
@@ -43,18 +43,12 @@
 /***************************************************************************/
 /* IGRF parser data structures, constants, and */
 /***************************************************************************/
-<<<<<<< HEAD
+
 enum returnvals{FAIL, SUCCESS};
 #define IGRF_READLINES	104						// number of linesevery 5 years
 #define MAX_MN_VALUE	13+1					// max m and n values, (ignoring 0)
 
-
-=======
-#define IGRF_READLINES	104						// number of linesevery 5 years
-#define MAX_MN_VALUE	13+1					// max m and n values, (ignoring 0)
-
->>>>>>> 864696f4
-int Parse_IGRF(void);
+extern int Parse_IGRF(void);
 extern float g_nominal[MAX_MN_VALUE][MAX_MN_VALUE];	// IGRF g coefficient nanoTesla (nT)
 extern float h_nominal[MAX_MN_VALUE][MAX_MN_VALUE];	// IGRF h coefficient nanoTesla (nT)
 extern float SV_g[MAX_MN_VALUE][MAX_MN_VALUE];		// secular variation of g (nT/year)
@@ -62,11 +56,7 @@
 
 /* outputs to terminal: block out define to disable outputs */
 #define	testparse		// outputs to terminal for testing the parse function
-//#define debug			// was used to debug correct parsing of IGRF12 file
 
-<<<<<<< HEAD
-=======
 enum returnvals{FAIL, SUCCESS};
 
->>>>>>> 864696f4
 #endif